#
# Copyright (c) 2025 Huawei Technologies Co., Ltd. All Rights Reserved.
# This file is a part of the vllm-ascend project.
#
# Licensed under the Apache License, Version 2.0 (the "License");
# you may not use this file except in compliance with the License.
# You may obtain a copy of the License at
#
#     http://www.apache.org/licenses/LICENSE-2.0
#
# Unless required by applicable law or agreed to in writing, software
# distributed under the License is distributed on an "AS IS" BASIS,
# WITHOUT WARRANTIES OR CONDITIONS OF ANY KIND, either express or implied.
# See the License for the specific language governing permissions and
# limitations under the License.
#

from typing import Any, Callable, Dict, List, Optional

import torch
import torch.distributed as dist
import torch_npu
from vllm.distributed import GroupCoordinator

import vllm_ascend.envs as envs_ascend
from vllm_ascend.distributed.parallel_state import get_ep_group
from vllm_ascend.ops.fused_moe import select_experts

VLLM_ENABLE_MC2: bool = envs_ascend.VLLM_ENABLE_MC2


def apply_mlp(hidden_states_wrapper: List[torch.Tensor],
              w1: torch.Tensor,
              w1_scale: torch.Tensor,
              w2: torch.Tensor,
              w2_scale: torch.Tensor,
              group_list: torch.Tensor,
              dynamic_scale: torch.Tensor = None,
              group_list_type: int = 1) -> torch.Tensor:
    """
    apply MLP: gate_up_proj -> swiglu -> down_proj

    Args:
        hidden_states_wrapper: wrapper of input hidden states with shape (num_tokens, hidden_size).
        w1: expert weights1 with shape
            (num_experts, hidden_size, intermediate_size * 2)
        w1_scale: weights1 scale with shape (num_experts, intermediate_size * 2)
        w2: expert weights2 with shape
            (num_experts, intermediate_size, hidden_size)
        w2_scale: weights2 scale with shape (num_experts, hidden_size)
        group_list: number of tokens for each expert, follow cumsum mode, and
            with shape (num_experts).
        transpose_weight:
            w1: (num_experts, intermediate_size * 2, hidden_size) ->
                    (num_experts, hidden_size, intermediate_size * 2)
            w2: (num_experts, hidden_size, intermediate_size) ->
                    (num_experts, intermediate_size, hidden_size)

    Returns:
        hidden_states: output hidden states after MLP.
    """

    assert len(hidden_states_wrapper) == 1
    hidden_states = hidden_states_wrapper.pop()
    if dynamic_scale is None:
        hidden_states, pertoken_scale = torch_npu.npu_dynamic_quant(
            hidden_states)
    else:
        pertoken_scale = dynamic_scale

    # gmm1: gate_up_proj
    hidden_states = torch_npu.npu_grouped_matmul(
        x=[hidden_states],
        weight=[w1],
        scale=[w1_scale],
        per_token_scale=[pertoken_scale],
        split_item=2,
        group_list_type=group_list_type,
        group_type=0,
        group_list=group_list,
        output_dtype=w2_scale.dtype)[0]

    # act_fn: swiglu
    hidden_states = torch_npu.npu_swiglu(hidden_states)
    hidden_states, swiglu_out_scale = torch_npu.npu_dynamic_quant(
        hidden_states)

    # gmm2: down_proj
    hidden_states = torch_npu.npu_grouped_matmul(
        x=[hidden_states],
        weight=[w2],
        scale=[w2_scale],
        per_token_scale=[swiglu_out_scale],
        split_item=2,
        group_list_type=group_list_type,
        group_type=0,
        group_list=group_list,
        output_dtype=w2_scale.dtype)[0]
    return hidden_states


def fused_experts_with_mc2(
    hidden_states: torch.Tensor,
    w1: torch.Tensor,
    w2: torch.Tensor,
    w1_scale: torch.Tensor,
    w2_scale: torch.Tensor,
    topk_weights: torch.Tensor,
    topk_ids: torch.Tensor,
    top_k: int,
    expert_map: torch.Tensor = None,
    moe_all_to_all_group_name: str = "",
) -> torch.Tensor:
    global_bs = 0
    moe_expert_num = len(expert_map)
    # hidden_states = hidden_states.bfloat16()
    kwargs = {
        "x": hidden_states,
        "expert_ids": topk_ids,
        "expert_shard_type": 0,
        "shared_expert_rank_num": 0,
        "moe_expert_num": moe_expert_num,
        "global_bs": global_bs,
    }

    rank = torch.distributed.get_rank()

    quant_mode = 2
    ep_group = get_ep_group().device_group
    local_rank = torch.distributed.get_rank(group=ep_group)
    all_to_all_group_size = torch.distributed.get_world_size(ep_group)

    world_szie = torch.distributed.get_world_size()
    tp_size = world_szie // all_to_all_group_size
    tp_rank = rank % tp_size

    stage1_kwargs = {
        "scales": None,
        "quant_mode": quant_mode,
        "group_ep": moe_all_to_all_group_name,
        "ep_world_size": all_to_all_group_size,
        "ep_rank_id": local_rank,
        # "group_tp": self.moe_rs_group_name,
        "group_tp": moe_all_to_all_group_name,
        "tp_world_size": tp_size,
        "tp_rank_id": tp_rank,
    }
    kwargs.update(stage1_kwargs)

    output = torch_npu.npu_moe_distribute_dispatch(**kwargs)
    # comm_stream.wait_stream(torch.npu.current_stream())
    expand_x, dynamic_scale, expand_idx, expert_token_nums, ep_recv_counts = output[
        0:5]

    if quant_mode == 0:
        dynamic_scale = None

    # place hidden_states in a list to transfer its ownership into the `apply_mlp` function
    hidden_states_wrapper = [expand_x]
    del expand_x

    down_out_list = apply_mlp(hidden_states_wrapper,
                              w1,
                              w1_scale,
                              w2,
                              w2_scale,
                              expert_token_nums,
                              dynamic_scale=dynamic_scale)

    # moeCombine
    kwargs = {
        "expand_x": down_out_list,
        "expert_ids": topk_ids,
        "expand_idx": expand_idx,
        "expert_scales": topk_weights.to(torch.float32),
        "expert_shard_type": 0,
        "shared_expert_rank_num": 0,
        "moe_expert_num": moe_expert_num,
        "global_bs": 0,
    }
    tp_recv_counts = torch.empty(1,
                                 dtype=torch.int32,
                                 device=hidden_states.device)
    stage3_kwargs = {
        "ep_send_counts": ep_recv_counts,
        "group_ep": moe_all_to_all_group_name,
        "ep_world_size": all_to_all_group_size,
        "ep_rank_id": local_rank,
        "tp_send_counts": tp_recv_counts,
        # "group_tp": self.moe_rs_group_name,
        "group_tp": moe_all_to_all_group_name,
        "tp_world_size": tp_size,
        "tp_rank_id": tp_rank,
    }
    kwargs.update(stage3_kwargs)

    hidden_states = torch_npu.npu_moe_distribute_combine(**kwargs)

    return hidden_states


# currently expert parallelism implemented with all2all
# is under-optimized.
def fused_experts_with_all2all(
    hidden_states: torch.Tensor,
    w1: torch.Tensor,
    w1_scale: torch.Tensor,
    w2: torch.Tensor,
    w2_scale: torch.Tensor,
    topk_weights: torch.Tensor,
    topk_ids: torch.Tensor,
    top_k: int,
    expert_map: torch.Tensor = None,
    ep_group: GroupCoordinator = None,
):
    original_shape = hidden_states.shape
    if len(original_shape) == 3:
        hidden_states = hidden_states.view(-1, hidden_states.shape[-1])

    num_tokens, _ = hidden_states.shape
    num_experts = w1.shape[0]
    device = hidden_states.device

    if expert_map is not None:
        global_num_experts = len(expert_map)
        local_num_experts = global_num_experts // ep_group.world_size
        row_idx_len = num_tokens * top_k
        row_idx = (torch.arange(0,
                                row_idx_len,
                                dtype=torch.int32,
                                device=device).view(top_k, -1).permute(
                                    1, 0).contiguous())
        hidden_states, expanded_row_idx, expanded_expert_idx = torch_npu.npu_moe_init_routing(
            hidden_states,
            row_idx=row_idx,
            expert_idx=topk_ids,
            active_num=num_tokens)

        global_expert_tokens = torch.bincount(expanded_expert_idx,
                                              minlength=global_num_experts)
        scatter_sizes = global_expert_tokens.view(ep_group.world_size,
                                                  -1).sum(-1)

        gather_sizes = torch.empty_like(scatter_sizes)
        dist.all_to_all_single(gather_sizes,
                               scatter_sizes,
                               group=ep_group.device_group)
        scatter_size_list = scatter_sizes.cpu().tolist()
        gather_size_list = gather_sizes.cpu().tolist()

        expanded_expert_idx = expanded_expert_idx % local_num_experts
        hidden_states = ep_group.all_to_all(hidden_states, 0, 0,
                                            scatter_size_list,
                                            gather_size_list)
        local_expert_idx = ep_group.all_to_all(expanded_expert_idx, 0, 0,
                                               scatter_size_list,
                                               gather_size_list)

        sorted_local_expert_idx, sorted_idx = torch.sort(local_expert_idx)

        expert_tokens = torch_npu.npu_moe_compute_expert_tokens(
            sorted_local_expert_idx, local_num_experts).to(torch.int64)

        hidden_states = hidden_states[sorted_idx]
        group_list_type = 0
    else:
        row_idx_len = num_tokens * top_k
        row_idx = torch.arange(0,
                               row_idx_len,
                               dtype=torch.int32,
                               device=topk_weights.device).view(
                                   top_k, -1).permute(1, 0).contiguous()
        hidden_states, expanded_row_idx, expanded_expert_idx = torch_npu.npu_moe_init_routing(
            hidden_states,
            row_idx=row_idx,
            expert_idx=topk_ids,
            active_num=num_tokens)

        expert_tokens = torch_npu.npu_moe_compute_expert_tokens(
            expanded_expert_idx, num_experts)
        expert_tokens = expert_tokens.to(torch.int64)
        group_list_type = 0

    hidden_states_wrapper = [hidden_states]
    del hidden_states

    hidden_states = apply_mlp(hidden_states_wrapper,
                              w1,
                              w1_scale,
                              w2,
                              w2_scale,
                              expert_tokens,
                              group_list_type=group_list_type)

    if expert_map is not None:
        resorted_idx = torch.argsort(sorted_idx)
        hidden_states = hidden_states[resorted_idx]
        hidden_states = ep_group.all_to_all(hidden_states, 0, 0,
                                            gather_size_list,
                                            scatter_size_list)

        final_hidden_states = torch_npu.npu_moe_finalize_routing(
            hidden_states,
            skip1=None,
            skip2=None,
            bias=None,
            scales=topk_weights,
            expanded_src_to_dst_row=expanded_row_idx,
            export_for_source_row=topk_ids,
        )
    else:
        # TODO: Reorder device memory 2 times here, replace the current
        # implementation here when suitable operators become available.
        final_hidden_states = torch_npu.npu_moe_finalize_routing(
            hidden_states,
            skip1=None,
            skip2=None,
            bias=None,
            scales=topk_weights,
            expanded_src_to_dst_row=expanded_row_idx,
            export_for_source_row=topk_ids,
        )
    if len(original_shape) == 3:
        final_hidden_states = final_hidden_states.view(original_shape)
    return final_hidden_states


def fused_experts(hidden_states: torch.Tensor,
                  w1: torch.Tensor,
                  w1_scale: torch.Tensor,
                  w2: torch.Tensor,
                  w2_scale: torch.Tensor,
                  topk_weights: torch.Tensor,
                  topk_ids: torch.Tensor,
                  top_k: int,
                  expert_map: torch.Tensor = None):
    original_shape = hidden_states.shape
    if len(original_shape) == 3:
        hidden_states = hidden_states.view(-1, hidden_states.shape[-1])

    num_tokens, _ = hidden_states.shape
    num_experts = w1.shape[0]
    dtype = hidden_states.dtype
    device = hidden_states.device

    if expert_map is not None:
        # Generate token indices and flatten
        token_indices = (torch.arange(num_tokens,
                                      device=device,
                                      dtype=torch.int64).unsqueeze(1).expand(
                                          -1, top_k).reshape(-1))

        # Flatten token-to-expert mappings and map to local experts
        weights_flat = topk_weights.view(-1)
        experts_flat = topk_ids.view(-1)
        local_experts_flat = expert_map[experts_flat]

        # Filter valid token-expert pairs
        mask = local_experts_flat != -1
        filtered_weights = torch.where(
            mask, weights_flat, torch.zeros_like(weights_flat)).to(dtype)
        filtered_experts = torch.where(
            mask, local_experts_flat,
            torch.full_like(local_experts_flat,
                            num_experts)).to(topk_ids.dtype)

        # Sort by local expert IDs
        sort_indices = torch.argsort(filtered_experts)
        sorted_token_indices = token_indices[sort_indices]
        sorted_weights = filtered_weights[sort_indices]

        # Compute token counts with minlength of num_experts
        # This is equivalent to but faster than:
        # >>> token_counts = torch.bincount(filtered_experts, minlength=num_experts)[:-1]
        token_counts = torch.zeros(num_experts + 1,
                                   device=device,
                                   dtype=torch.int64)
        ones = torch.ones_like(filtered_experts, dtype=torch.int64)
        token_counts.scatter_add_(0, filtered_experts.to(torch.int64), ones)
        expert_tokens = token_counts[:num_experts]
        # Rearrange hidden_states
        hidden_states = hidden_states[sorted_token_indices]
        group_list_type = 1
    else:
        row_idx_len = num_tokens * top_k
        row_idx = torch.arange(0,
                               row_idx_len,
                               dtype=torch.int32,
                               device=topk_weights.device).view(
                                   top_k, -1).permute(1, 0).contiguous()
        hidden_states, expanded_row_idx, expanded_expert_idx = torch_npu.npu_moe_init_routing(
            hidden_states,
            row_idx=row_idx,
            expert_idx=topk_ids,
            active_num=num_tokens)

        expert_tokens = torch_npu.npu_moe_compute_expert_tokens(
            expanded_expert_idx, num_experts)
        expert_tokens = expert_tokens.to(torch.int64)
        group_list_type = 0

    # place hidden_states in a list to transfer its ownership into the `apply_mlp` function
    hidden_states_wrapper = [hidden_states]
    del hidden_states

    hidden_states = apply_mlp(hidden_states_wrapper,
                              w1,
                              w1_scale,
                              w2,
                              w2_scale,
                              expert_tokens,
                              group_list_type=group_list_type)

    if expert_map is not None:
        hidden_states.mul_(sorted_weights.unsqueeze(1))
        final_hidden_states = torch.zeros(*original_shape,
                                          device=device,
                                          dtype=dtype)

        num_valid_tokens = mask.sum()
        valid_token_mask = torch.arange(
            0, sorted_token_indices.shape[0],
            device=device).unsqueeze(1) < num_valid_tokens
<<<<<<< HEAD
        valid_output = torch.where(
            valid_token_mask, down_out_list,
            torch.zeros_like(down_out_list)).to(dtype)
        final_hidden_states.index_add_(0, sorted_token_indices, valid_output)
=======
        hidden_states = hidden_states.masked_fill_(~valid_token_mask,
                                                   0).to(dtype)
        final_hidden_states.index_add_(0, sorted_token_indices, hidden_states)
>>>>>>> fd515cd6
    else:
        # TODO: Reorder device memory 2 times here, replace the current
        # implementation here when suitable operators become available.
        final_hidden_states = torch_npu.npu_moe_finalize_routing(
            hidden_states,
            skip1=None,
            skip2=None,
            bias=None,
            scales=topk_weights,
            expanded_src_to_dst_row=expanded_row_idx,
            export_for_source_row=topk_ids,
        )

    if len(original_shape) == 3:
        final_hidden_states = final_hidden_states.view(original_shape)
    return final_hidden_states


class AscendW8A8DynamicLinearMethod:
    """Linear method for Ascend W8A8_DYNAMIC.
    """

    def __init__(self):
        self.transpose_weight = True

    @staticmethod
    def get_weight(input_size: int, output_size: int,
                   params_dtype: torch.dtype) -> Dict[str, Any]:
        params_dict = {
            "weight": torch.empty(output_size, input_size, dtype=torch.int8)
        }
        return params_dict

    @staticmethod
    def get_pertensor_param(params_dtype: torch.dtype) -> Dict[str, Any]:
        return {}

    @staticmethod
    def get_perchannel_param(
        output_size: int,
        params_dtype: torch.dtype,
    ) -> Dict[str, Any]:
        params_dict = {}
        params_dict["weight_scale"] = torch.empty(output_size,
                                                  1,
                                                  dtype=params_dtype)
        params_dict["weight_offset"] = torch.empty(output_size,
                                                   1,
                                                   dtype=params_dtype)
        return params_dict

    @staticmethod
    def apply(
        layer: torch.nn.Module,
        x: torch.Tensor,
        bias: Optional[torch.Tensor] = None,
        tp_rank: Optional[int] = 0,
    ) -> torch.Tensor:
        original_dtype = x.dtype
        # use ATB quantize
        quant_out, dynamic_scale = torch_npu.npu_dynamic_quant(x)
        return torch_npu.npu_quant_matmul(
            quant_out,
            layer.weight,
            layer.weight_scale,
            pertoken_scale=dynamic_scale,
            bias=bias,
            output_dtype=original_dtype,
        )

    def process_weights_after_loading(self, layer):
        if self.transpose_weight:
            layer.weight.data = layer.weight.data.transpose(0, 1).contiguous()
        # cast quantized weight tensors in NZ format (29) for higher inference speed
        layer.weight.data = torch_npu.npu_format_cast(layer.weight.data, 29)
        layer.weight_scale.data = layer.weight_scale.data.flatten()
        layer.weight_scale_fp32 = layer.weight_scale.data.to(torch.float32)
        layer.weight_offset.data = layer.weight_offset.data.flatten()


class AscendW8A8DynamicFusedMoEMethod:
    """FusedMoe method for Ascend W8A8_DYNAMIC.
    """

    def __init__(self):
        self.transpose_weight = True

        self.ep_group = get_ep_group()

        try:
            device_group = self.ep_group.device_group
            # TODO: Try local_rank = ep_group.rank_in_group
            local_rank = torch.distributed.get_rank(group=device_group)
            backend = device_group._get_backend(torch.device("npu"))
            self.moe_all_to_all_group_name = backend.get_hccl_comm_name(
                local_rank)
        except AttributeError:
            self.moe_all_to_all_group_name = ""

    @staticmethod
    def get_weight(num_experts: int, intermediate_size_per_partition: int,
                   hidden_sizes: int,
                   params_dtype: torch.dtype) -> Dict[str, Any]:
        param_dict = {}
        param_dict["w13_weight"] = torch.empty(num_experts,
                                               2 *
                                               intermediate_size_per_partition,
                                               hidden_sizes,
                                               dtype=torch.int8)
        param_dict["w2_weight"] = torch.empty(num_experts,
                                              hidden_sizes,
                                              intermediate_size_per_partition,
                                              dtype=torch.int8)
        return param_dict

    @staticmethod
    def get_dynamic_quant_param(num_experts: int,
                                intermediate_size_per_partition: int,
                                hidden_sizes: int,
                                params_dtype: torch.dtype) -> Dict[str, Any]:
        param_dict = {}
        param_dict["w13_weight_scale"] = torch.empty(
            num_experts,
            2 * intermediate_size_per_partition,
            1,
            dtype=params_dtype)
        param_dict["w13_weight_offset"] = torch.empty(
            num_experts,
            2 * intermediate_size_per_partition,
            1,
            dtype=params_dtype)
        param_dict["w2_weight_scale"] = torch.empty(num_experts,
                                                    hidden_sizes,
                                                    1,
                                                    dtype=params_dtype)
        param_dict["w2_weight_offset"] = torch.empty(num_experts,
                                                     hidden_sizes,
                                                     1,
                                                     dtype=params_dtype)
        return param_dict

    def apply(
        self,
        layer: torch.nn.Module,
        x: torch.Tensor,
        router_logits: torch.Tensor,
        top_k: int,
        renormalize: bool,
        use_grouped_topk: bool = False,
        global_num_experts: int = -1,
        expert_map: Optional[torch.Tensor] = None,
        topk_group: Optional[int] = None,
        num_expert_group: Optional[int] = None,
        custom_routing_function: Optional[Callable] = None,
        scoring_func: str = "softmax",
        e_score_correction_bias: Optional[torch.Tensor] = None,
        is_prefill: bool = True,
        enable_force_load_balance: bool = True,
        dp_size: int = 1,
        **kwargs,
    ) -> torch.Tensor:
        assert router_logits.shape[
            1] == global_num_experts, "Number of global experts mismatch"

        # NOTE: now npu_moe_gating_top_k can only support `group_count=256` pattern
        if global_num_experts == 256:
            topk_weights, topk_ids, _ = torch_npu.npu_moe_gating_top_k(
                router_logits,
                k=top_k,  # topk当前写8
                bias=e_score_correction_bias,
                k_group=topk_group,  # fix: 4
                group_count=num_expert_group,  # fix 8
                group_select_mode=1,  # 0: group中的最大; 1: topk2.sum(fix)
                renorm=0,  # 0: softmax->topk(fix); 1: topk->softmax
                norm_type=1,  # 0: softmax; 1: sigmoid(fix)
                # out_flag=False, # todo new api; 第三个输出是否输出
                # y2_flag=False, # old api; 第三个输出是否输出
                routed_scaling_factor=1,
                eps=float(1e-20))
        else:
            topk_weights, topk_ids = select_experts(
                hidden_states=x,
                router_logits=router_logits,
                top_k=top_k,
                use_grouped_topk=use_grouped_topk,
                renormalize=renormalize,
                topk_group=topk_group,
                num_expert_group=num_expert_group,
                custom_routing_function=custom_routing_function,
                scoring_func=scoring_func,
                e_score_correction_bias=e_score_correction_bias,
            )

        # this is a naive implementation for experts load balance so as
        # to avoid accumulating too much tokens on a single rank.
        # currently it is only activated when doing profile runs.
        if enable_force_load_balance:
            topk_ids = torch.randint_like(topk_ids, 0, global_num_experts)

        if VLLM_ENABLE_MC2 and not is_prefill:
            return fused_experts_with_mc2(
                hidden_states=x,
                w1=layer.w13_weight,
                w2=layer.w2_weight,
                w1_scale=layer.w13_weight_scale,
                w2_scale=layer.w2_weight_scale,
                topk_weights=topk_weights,
                topk_ids=topk_ids,
                top_k=top_k,
                expert_map=expert_map,
                moe_all_to_all_group_name=self.moe_all_to_all_group_name)
        elif dp_size == 1:
            return fused_experts(hidden_states=x,
                                 w1=layer.w13_weight,
                                 w1_scale=layer.w13_weight_scale,
                                 w2=layer.w2_weight,
                                 w2_scale=layer.w2_weight_scale,
                                 topk_weights=topk_weights,
                                 topk_ids=topk_ids,
                                 top_k=top_k,
                                 expert_map=expert_map)
        else:
            return fused_experts_with_all2all(hidden_states=x,
                                              w1=layer.w13_weight,
                                              w1_scale=layer.w13_weight_scale,
                                              w2=layer.w2_weight,
                                              w2_scale=layer.w2_weight_scale,
                                              topk_weights=topk_weights,
                                              topk_ids=topk_ids,
                                              top_k=top_k,
                                              expert_map=expert_map,
                                              ep_group=self.ep_group)

    def process_weights_after_loading(self, layer):
        if self.transpose_weight:
            layer.w13_weight.data = layer.w13_weight.data.transpose(
                1, 2).contiguous()
            layer.w2_weight.data = layer.w2_weight.data.transpose(
                1, 2).contiguous()
        layer.w13_weight_scale.data = layer.w13_weight_scale.data.view(
            layer.w13_weight_scale.data.shape[0], -1)
        layer.w13_weight_offset.data = layer.w13_weight_offset.data.view(
            layer.w13_weight_offset.data.shape[0], -1)
        layer.w2_weight_scale.data = layer.w2_weight_scale.data.view(
            layer.w2_weight_scale.data.shape[0], -1)
        layer.w2_weight_offset.data = layer.w2_weight_offset.data.view(
            layer.w2_weight_offset.data.shape[0], -1)<|MERGE_RESOLUTION|>--- conflicted
+++ resolved
@@ -421,16 +421,9 @@
         valid_token_mask = torch.arange(
             0, sorted_token_indices.shape[0],
             device=device).unsqueeze(1) < num_valid_tokens
-<<<<<<< HEAD
-        valid_output = torch.where(
-            valid_token_mask, down_out_list,
-            torch.zeros_like(down_out_list)).to(dtype)
-        final_hidden_states.index_add_(0, sorted_token_indices, valid_output)
-=======
         hidden_states = hidden_states.masked_fill_(~valid_token_mask,
                                                    0).to(dtype)
         final_hidden_states.index_add_(0, sorted_token_indices, hidden_states)
->>>>>>> fd515cd6
     else:
         # TODO: Reorder device memory 2 times here, replace the current
         # implementation here when suitable operators become available.
